--- conflicted
+++ resolved
@@ -167,19 +167,13 @@
             config.read_file(fp)
 
         self.id = os.getenv("NIPIO_SOA_ID", config.get("soa", "id"))
-<<<<<<< HEAD
         self.soa = "%s %s %s %s %s %s %s" % (
-            os.getenv("NIPIO_SOA_NS", config.get("soa", "ns")),
-            os.getenv("NIPIO_SOA_HOSTMASTER", config.get("soa", "hostmaster")),
-            os.getenv("NIPIO_SOA_REFRESH", config.get("soa", "refresh")),
-            os.getenv("NIPIO_SOA_RETRY", config.get("soa", "retry")),
-            os.getenv("NIPIO_SOA_EXPIRY", config.get("soa", "expiry")),
-            os.getenv("NIPIO_SOA_MINIMUM_TTL", config.get("soa", "minimum")),
-=======
-        self.soa = "%s %s %s" % (
             _resolve_configuration("NIPIO_SOA_NS", config, "soa", "ns"),
             _resolve_configuration("NIPIO_SOA_HOSTMASTER", config, "soa", "hostmaster"),
->>>>>>> bf401b4e
+            _resolve_configuration("NIPIO_SOA_REFRESH", config, "soa", "refresh"),
+            _resolve_configuration("NIPIO_SOA_RETRY", config, "soa", "retry"),
+            _resolve_configuration("NIPIO_SOA_EXPIRY", config, "soa", "expiry"),
+            _resolve_configuration("NIPIO_SOA_MINIMUM_TTL", config, "soa", "minimum"),
             self.id,
         )
         self.domain = os.getenv("NIPIO_DOMAIN", config.get("main", "domain"))
