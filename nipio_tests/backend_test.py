--- conflicted
+++ resolved
@@ -738,13 +738,9 @@
             ]
         )
         assert_that(backend.blacklisted_ips).is_equal_to(["10.0.0.100"])
-<<<<<<< HEAD
-        assert_that(backend.soa).is_equal_to("ns1.nip.io.test emailaddress@nip.io.test 55 56 57 58 59")
-=======
         assert_that(backend.soa).is_equal_to(
-            "ns1.nip.io.test emailaddress@nip.io.test 55"
-        )
->>>>>>> d15ab1ca
+            "ns1.nip.io.test emailaddress@nip.io.test 55 56 57 58 59"
+        )
 
     def test_configure_with_environment_variables_set(self):
         os.environ["NIPIO_DOMAIN"] = "example.com"
